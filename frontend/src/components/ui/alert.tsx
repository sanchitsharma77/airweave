import * as React from "react"
import { cva, type VariantProps } from "class-variance-authority"
import { cn } from "@/lib/utils"

const alertVariants = cva(
  "relative w-full rounded-lg border p-4 [&>svg~*]:pl-7 [&>svg]:absolute [&>svg]:left-4 [&>svg]:top-4 [&>svg]:text-foreground",
  {
    variants: {
      variant: {
        default: "bg-background text-foreground",
        destructive:
          "border-destructive/50 text-destructive dark:border-destructive [&>svg]:text-destructive",
      },
    },
    defaultVariants: {
      variant: "default",
    },
  }
)

interface AlertProps extends
  React.HTMLAttributes<HTMLDivElement>,
  VariantProps<typeof alertVariants> { }

const Alert = React.forwardRef<HTMLDivElement, AlertProps>(
  ({ className, variant, ...props }, ref) => (
    <div
      ref={ref}
      role="alert"
      className={cn(alertVariants({ variant }), className)}
      {...props}
    />
  )
)
Alert.displayName = "Alert"

const AlertTitle = React.forwardRef<
  HTMLParagraphElement,
  React.HTMLAttributes<HTMLHeadingElement>
>(({ className, ...props }, ref) => (
  <h5
    ref={ref}
    className={cn("mb-1 font-medium leading-none tracking-tight", className)}
    {...props}
  />
))
AlertTitle.displayName = "AlertTitle"

const AlertDescription = React.forwardRef<
  HTMLParagraphElement,
  React.HTMLAttributes<HTMLParagraphElement>
>(({ className, ...props }, ref) => (
  <div
    ref={ref}
    className={cn("text-sm [&_p]:leading-relaxed", className)}
    {...props}
  />
))
AlertDescription.displayName = "AlertDescription"

<<<<<<< HEAD
export { Alert,  AlertDescription }
=======
export { Alert, AlertDescription }
>>>>>>> db4a890d
<|MERGE_RESOLUTION|>--- conflicted
+++ resolved
@@ -58,8 +58,4 @@
 ))
 AlertDescription.displayName = "AlertDescription"
 
-<<<<<<< HEAD
-export { Alert,  AlertDescription }
-=======
-export { Alert, AlertDescription }
->>>>>>> db4a890d
+export { Alert, AlertDescription }
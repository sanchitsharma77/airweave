--- conflicted
+++ resolved
@@ -22,8 +22,6 @@
 from airweave.platform.sources._base import BaseSource
 from airweave.schemas.source_connection import AuthenticationMethod, OAuthType
 
-from airweave.schemas.source_connection import AuthenticationMethod, OAuthType
-
 
 @source(
     name="ClickUp",
@@ -33,11 +31,7 @@
         AuthenticationMethod.OAUTH_TOKEN,
         AuthenticationMethod.AUTH_PROVIDER,
     ],
-<<<<<<< HEAD
-    oauth_type=OAuthType.ACCESS_ONLY,
-=======
     oauth_type=OAuthType.WITH_REFRESH,
->>>>>>> 28a0b89f
     auth_config_class="ClickUpAuthConfig",
     config_class="ClickUpConfig",
     labels=["Project Management"],

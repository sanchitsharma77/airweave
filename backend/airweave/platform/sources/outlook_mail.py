--- conflicted
+++ resolved
@@ -16,11 +16,8 @@
 from tenacity import retry, stop_after_attempt
 
 from airweave.core.logging import logger
-<<<<<<< HEAD
 from airweave.core.shared_models import RateLimitLevel
-=======
 from airweave.platform.cursors import OutlookMailCursor
->>>>>>> a40dd611
 from airweave.platform.decorators import source
 from airweave.platform.entities._base import BaseEntity, Breadcrumb
 from airweave.platform.entities.outlook_mail import (
@@ -60,11 +57,8 @@
     config_class="OutlookMailConfig",
     labels=["Communication", "Email"],
     supports_continuous=True,
-<<<<<<< HEAD
     rate_limit_level=RateLimitLevel.ORG,
-=======
     cursor_class=OutlookMailCursor,
->>>>>>> a40dd611
 )
 class OutlookMailSource(BaseSource):
     """Outlook Mail source connector integrates with the Microsoft Graph API to extract email data.

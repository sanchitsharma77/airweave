"""API endpoints for managing syncs."""

import asyncio
import json
from typing import AsyncGenerator, List, Optional, Union
from uuid import UUID

from fastapi import BackgroundTasks, Body, Depends, HTTPException, Query
from fastapi.responses import StreamingResponse
from sqlalchemy.ext.asyncio import AsyncSession

from airweave import crud, schemas
from airweave.api import deps
from airweave.api.context import ApiContext
from airweave.api.router import TrailingSlashRouter
from airweave.core.logging import logger
from airweave.core.sync_service import sync_service
from airweave.platform.sync.pubsub import sync_pubsub

router = TrailingSlashRouter()


@router.get("/", response_model=Union[list[schemas.Sync], list[schemas.SyncWithSourceConnection]])
async def list_syncs(
    *,
    db: AsyncSession = Depends(deps.get_db),
    skip: int = 0,
    limit: int = 100,
    with_source_connection: bool = False,
    ctx: ApiContext = Depends(deps.get_context),
) -> list[schemas.Sync] | list[schemas.SyncWithSourceConnection]:
    """List all syncs for the current user.

    Args:
    -----
        db: The database session
        skip: The number of syncs to skip
        limit: The number of syncs to return
        with_source_connection: Whether to include the source connection in the response
        ctx: The current authentication context

    Returns:
    --------
        list[schemas.Sync] | list[schemas.SyncWithSourceConnection]: A list of syncs
    """
    return await sync_service.list_syncs(
        db=db,
        ctx=ctx,
        skip=skip,
        limit=limit,
        with_source_connection=with_source_connection,
    )


@router.get("/jobs", response_model=list[schemas.SyncJob])
async def list_all_jobs(
    *,
    db: AsyncSession = Depends(deps.get_db),
    skip: int = 0,
    limit: int = 100,
    status: Optional[List[str]] = Query(None, description="Filter by job status"),
    ctx: ApiContext = Depends(deps.get_context),
) -> list[schemas.SyncJob]:
    """List all jobs across all syncs.

    Args:
    -----
        db: The database session
        skip: The number of jobs to skip
        limit: The number of jobs to return
        status: Filter by job status
        ctx: The current authentication context

    Returns:
    --------
        list[schemas.SyncJob]: A list of all sync jobs
    """
    return await sync_service.list_sync_jobs(db=db, ctx=ctx, skip=skip, limit=limit, status=status)


@router.get("/{sync_id}", response_model=schemas.Sync)
async def get_sync(
    *,
    db: AsyncSession = Depends(deps.get_db),
    sync_id: UUID,
    ctx: ApiContext = Depends(deps.get_context),
) -> schemas.Sync:
    """Get a specific sync by ID.

    Args:
    -----
        db: The database session
        sync_id: The ID of the sync to get
        ctx: The current authentication context

    Returns:
    --------
        sync (schemas.Sync): The sync
    """
    return await sync_service.get_sync(db=db, sync_id=sync_id, ctx=ctx)


@router.post("/", response_model=schemas.Sync)
async def create_sync(
    *,
    db: AsyncSession = Depends(deps.get_db),
    sync_in: schemas.SyncCreate = Body(...),
    ctx: ApiContext = Depends(deps.get_context),
    background_tasks: BackgroundTasks,
) -> schemas.Sync:
    """Create a new sync configuration.

    Args:
    -----
        db: The database session
        sync_in: The sync to create
        ctx: The current authentication context
        background_tasks: The background tasks

    Returns:
    --------
        sync (schemas.Sync): The created sync
    """
    # Create the sync and sync job - kinda, not really, we'll do that in the background
    sync, sync_job = await sync_service.create_and_run_sync(db=db, sync_in=sync_in, ctx=ctx)
    source_connection = await crud.source_connection.get(
        db=db, id=sync_in.source_connection_id, ctx=ctx
    )
    collection = await crud.collection.get_by_readable_id(
        db=db, readable_id=source_connection.readable_collection_id, ctx=ctx
    )
    collection = schemas.Collection.model_validate(collection, from_attributes=True)

    source_connection = schemas.SourceConnection.model_validate(
        source_connection, from_attributes=True
    )

    # If job was created and should run immediately, start it in background
    if sync_job and sync_in.run_immediately:
        sync_dag = await sync_service.get_sync_dag(db=db, sync_id=sync.id, ctx=ctx)
        background_tasks.add_task(
            sync_service.run, sync, sync_job, sync_dag, collection, source_connection, ctx
        )

    return sync


@router.delete("/{sync_id}", response_model=schemas.Sync)
async def delete_sync(
    *,
    db: AsyncSession = Depends(deps.get_db),
    sync_id: UUID,
    delete_data: bool = False,
    ctx: ApiContext = Depends(deps.get_context),
) -> schemas.Sync:
    """Delete a sync configuration and optionally its associated data.

    Args:
    -----
        db: The database session
        sync_id: The ID of the sync to delete
        delete_data: Whether to delete the data associated with the sync
        ctx: The current authentication context

    Returns:
    --------
        sync (schemas.Sync): The deleted sync
    """
    return await sync_service.delete_sync(db=db, sync_id=sync_id, ctx=ctx, delete_data=delete_data)


@router.post("/{sync_id}/run", response_model=schemas.SyncJob)
async def run_sync(
    *,
    db: AsyncSession = Depends(deps.get_db),
    sync_id: UUID,
    ctx: ApiContext = Depends(deps.get_context),
    background_tasks: BackgroundTasks,
) -> schemas.SyncJob:
    """Trigger a sync run.

    Args:
    -----
        db: The database session
        sync_id: The ID of the sync to run
        ctx: The current authentication context
        background_tasks: The background tasks

    Returns:
    --------
        sync_job (schemas.SyncJob): The sync job
    """
    # Trigger the sync run - kinda, not really, we'll do that in the background
    sync, sync_job, sync_dag = await sync_service.trigger_sync_run(db=db, sync_id=sync_id, ctx=ctx)

    # Start the sync job in the background - this is where the sync actually runs
    background_tasks.add_task(sync_service.run, sync, sync_job, sync_dag, ctx)

    return sync_job


@router.get("/{sync_id}/jobs", response_model=list[schemas.SyncJob])
async def list_sync_jobs(
    *,
    db: AsyncSession = Depends(deps.get_db),
    sync_id: UUID,
    ctx: ApiContext = Depends(deps.get_context),
) -> list[schemas.SyncJob]:
    """List all jobs for a specific sync.

    Args:
    -----
        db: The database session
        sync_id: The ID of the sync to list jobs for
        ctx: The current authentication context

    Returns:
    --------
        list[schemas.SyncJob]: A list of sync jobs
    """
    return await sync_service.list_sync_jobs(db=db, ctx=ctx, sync_id=sync_id)


@router.get("/{sync_id}/job/{job_id}", response_model=schemas.SyncJob)
async def get_sync_job(
    *,
    db: AsyncSession = Depends(deps.get_db),
    sync_id: UUID,
    job_id: UUID,
    ctx: ApiContext = Depends(deps.get_context),
) -> schemas.SyncJob:
    """Get details of a specific sync job.

    Args:
    -----
        db: The database session
        sync_id: The ID of the sync to list jobs for
        job_id: The ID of the job to get
        ctx: The current authentication context

    Returns:
    --------
        sync_job (schemas.SyncJob): The sync job
    """
    return await sync_service.get_sync_job(db=db, job_id=job_id, ctx=ctx, sync_id=sync_id)


@router.get("/job/{job_id}/subscribe")
async def subscribe_sync_job(
    job_id: UUID,
    ctx: ApiContext = Depends(deps.get_context),  # Standard dependency injection
) -> StreamingResponse:
    """Server-Sent Events (SSE) endpoint to subscribe to a sync job's progress.

    Args:
    -----
        job_id: The ID of the job to subscribe to
        ctx: The API context
        db: The database session

    Returns:
    --------
        StreamingResponse: The streaming response
    """
    logger.info(f"SSE sync subscription authenticated for user: {ctx}, job: {job_id}")

    # Track active SSE connections
    connection_id = f"{ctx}:{job_id}:{asyncio.get_event_loop().time()}"

    # Get a new pubsub instance subscribed to this job
    pubsub = await sync_pubsub.subscribe(job_id)

    async def event_stream() -> AsyncGenerator[str, None]:
        try:
            # Send initial connection event
            yield f"data: {json.dumps({'type': 'connected', 'job_id': str(job_id)})}\n\n"

            # Send heartbeat every 30 seconds to keep connection alive
            last_heartbeat = asyncio.get_event_loop().time()
            heartbeat_interval = 30  # seconds

            async for message in pubsub.listen():
                # Check if we need to send a heartbeat
                current_time = asyncio.get_event_loop().time()
                if current_time - last_heartbeat > heartbeat_interval:
                    yield 'data: {"type": "heartbeat"}\n\n'
                    last_heartbeat = current_time

                if message["type"] == "message":
                    # Parse and forward the sync progress update
                    yield f"data: {message['data']}\n\n"
                elif message["type"] == "subscribe":
                    # Log subscription confirmation
                    logger.info(f"SSE subscribed to job {job_id} for connection {connection_id}")

        except asyncio.CancelledError:
            logger.info(f"SSE connection cancelled for job {job_id}, connection: {connection_id}")
        except Exception as e:
            logger.error(f"SSE error for job {job_id}: {str(e)}")
            yield f"data: {json.dumps({'type': 'error', 'message': str(e)})}\n\n"
        finally:
            # Clean up when SSE connection closes
            try:
                await pubsub.close()
            except Exception as e:
                logger.warning(f"Error closing pubsub for job {job_id}: {e}")

    return StreamingResponse(
        event_stream(),
        media_type="text/event-stream",
        headers={
            "Cache-Control": "no-cache, no-transform",
            "Connection": "keep-alive",
            "X-Accel-Buffering": "no",  # Disable Nginx buffering
            "Content-Type": "text/event-stream",
            "Access-Control-Allow-Origin": "*",  # Adjust for your CORS needs
        },
    )


@router.get("/{sync_id}/dag", response_model=schemas.SyncDag)
async def get_sync_dag(
    sync_id: UUID,
    db: AsyncSession = Depends(deps.get_db),
    ctx: ApiContext = Depends(deps.get_context),
) -> schemas.SyncDag:
    """Get the DAG for a specific sync."""
    return await sync_service.get_sync_dag(db=db, sync_id=sync_id, ctx=ctx)


@router.patch("/{sync_id}", response_model=schemas.Sync)
async def update_sync(
    *,
    db: AsyncSession = Depends(deps.get_db),
    sync_id: UUID,
    sync_update: schemas.SyncUpdate = Body(...),
    ctx: ApiContext = Depends(deps.get_context),
) -> schemas.Sync:
    """Update a sync configuration.

    Args:
    -----
        db: The database session
        sync_id: The ID of the sync to update
        sync_update: The sync update data
        ctx: The current authentication context

    Returns:
    --------
        sync (schemas.Sync): The updated sync
    """
<<<<<<< HEAD
    return await sync_service.update_sync(
        db=db, sync_id=sync_id, sync_update=sync_update, auth_context=auth_context
    )


# Minute-level schedule endpoints
@router.post("/{sync_id}/minute-level-schedule", response_model=schemas.ScheduleResponse)
async def create_minute_level_schedule(
    *,
    db: AsyncSession = Depends(deps.get_db),
    sync_id: UUID,
    config: schemas.MinuteLevelScheduleConfig = Body(...),
    auth_context: AuthContext = Depends(deps.get_auth_context),
) -> schemas.ScheduleResponse:
    """Create a minute-level schedule for incremental sync.

    Args:
    -----
        db: The database session
        sync_id: The ID of the sync to schedule
        config: The minute-level schedule configuration
        auth_context: The current authentication context

    Returns:
    --------
        schemas.ScheduleResponse: The schedule response with status and message
    """
    return await sync_service.create_minute_level_schedule(
        db=db, sync_id=sync_id, cron_expression=config.cron_expression, auth_context=auth_context
    )


@router.put("/{sync_id}/minute-level-schedule", response_model=schemas.ScheduleResponse)
async def update_minute_level_schedule(
    *,
    db: AsyncSession = Depends(deps.get_db),
    sync_id: UUID,
    config: schemas.MinuteLevelScheduleConfig = Body(...),
    auth_context: AuthContext = Depends(deps.get_auth_context),
) -> schemas.ScheduleResponse:
    """Update an existing minute-level schedule.

    Args:
    -----
        db: The database session
        sync_id: The ID of the sync
        config: The minute-level schedule configuration
        auth_context: The current authentication context

    Returns:
    --------
        schemas.ScheduleResponse: The schedule response with status and message
    """
    return await sync_service.update_minute_level_schedule(
        db=db, sync_id=sync_id, cron_expression=config.cron_expression, auth_context=auth_context
    )


@router.post("/{sync_id}/minute-level-schedule/pause", response_model=schemas.ScheduleResponse)
async def pause_minute_level_schedule(
    *,
    db: AsyncSession = Depends(deps.get_db),
    sync_id: UUID,
    auth_context: AuthContext = Depends(deps.get_auth_context),
) -> schemas.ScheduleResponse:
    """Pause a minute-level schedule.

    Args:
    -----
        db: The database session
        sync_id: The ID of the sync
        auth_context: The current authentication context

    Returns:
    --------
        schemas.ScheduleResponse: The schedule response with status and message
    """
    return await sync_service.pause_minute_level_schedule(
        db=db, sync_id=sync_id, auth_context=auth_context
    )


@router.post("/{sync_id}/minute-level-schedule/resume", response_model=schemas.ScheduleResponse)
async def resume_minute_level_schedule(
    *,
    db: AsyncSession = Depends(deps.get_db),
    sync_id: UUID,
    auth_context: AuthContext = Depends(deps.get_auth_context),
) -> schemas.ScheduleResponse:
    """Resume a paused minute-level schedule.

    Args:
    -----
        db: The database session
        sync_id: The ID of the sync
        auth_context: The current authentication context

    Returns:
    --------
        schemas.ScheduleResponse: The schedule response with status and message
    """
    return await sync_service.resume_minute_level_schedule(
        db=db, sync_id=sync_id, auth_context=auth_context
    )


@router.delete("/{sync_id}/minute-level-schedule", response_model=schemas.ScheduleResponse)
async def delete_minute_level_schedule(
    *,
    db: AsyncSession = Depends(deps.get_db),
    sync_id: UUID,
    auth_context: AuthContext = Depends(deps.get_auth_context),
) -> schemas.ScheduleResponse:
    """Delete a minute-level schedule.

    Args:
    -----
        db: The database session
        sync_id: The ID of the sync
        auth_context: The current authentication context

    Returns:
    --------
        schemas.ScheduleResponse: The schedule response with status and message
    """
    return await sync_service.delete_minute_level_schedule(
        db=db, sync_id=sync_id, auth_context=auth_context
    )


@router.get("/{sync_id}/minute-level-schedule")
async def get_minute_level_schedule_info(
    *,
    db: AsyncSession = Depends(deps.get_db),
    sync_id: UUID,
    auth_context: AuthContext = Depends(deps.get_auth_context),
) -> dict:
    """Get information about a minute-level schedule.

    Args:
    -----
        db: The database session
        sync_id: The ID of the sync
        auth_context: The current authentication context

    Returns:
    --------
        dict: Schedule information if exists

    Raises:
    --------
        404: If no minute-level schedule exists for the sync
    """
    schedule_info = await sync_service.get_minute_level_schedule_info(
        db=db, sync_id=sync_id, auth_context=auth_context
    )

    if schedule_info is None:
        raise HTTPException(status_code=404, detail="No minute-level schedule found for this sync")

    return schedule_info
=======
    return await sync_service.update_sync(db=db, sync_id=sync_id, sync_update=sync_update, ctx=ctx)
>>>>>>> 974c6f28
<|MERGE_RESOLUTION|>--- conflicted
+++ resolved
@@ -349,9 +349,8 @@
     --------
         sync (schemas.Sync): The updated sync
     """
-<<<<<<< HEAD
     return await sync_service.update_sync(
-        db=db, sync_id=sync_id, sync_update=sync_update, auth_context=auth_context
+        db=db, sync_id=sync_id, sync_update=sync_update, auth_context=ctx.auth_context
     )
 
 
@@ -362,7 +361,7 @@
     db: AsyncSession = Depends(deps.get_db),
     sync_id: UUID,
     config: schemas.MinuteLevelScheduleConfig = Body(...),
-    auth_context: AuthContext = Depends(deps.get_auth_context),
+    ctx: ApiContext = Depends(deps.get_context),
 ) -> schemas.ScheduleResponse:
     """Create a minute-level schedule for incremental sync.
 
@@ -371,14 +370,17 @@
         db: The database session
         sync_id: The ID of the sync to schedule
         config: The minute-level schedule configuration
-        auth_context: The current authentication context
+        ctx: The current authentication context
 
     Returns:
     --------
         schemas.ScheduleResponse: The schedule response with status and message
     """
     return await sync_service.create_minute_level_schedule(
-        db=db, sync_id=sync_id, cron_expression=config.cron_expression, auth_context=auth_context
+        db=db,
+        sync_id=sync_id,
+        cron_expression=config.cron_expression,
+        auth_context=ctx.auth_context,
     )
 
 
@@ -388,7 +390,7 @@
     db: AsyncSession = Depends(deps.get_db),
     sync_id: UUID,
     config: schemas.MinuteLevelScheduleConfig = Body(...),
-    auth_context: AuthContext = Depends(deps.get_auth_context),
+    ctx: ApiContext = Depends(deps.get_context),
 ) -> schemas.ScheduleResponse:
     """Update an existing minute-level schedule.
 
@@ -397,14 +399,17 @@
         db: The database session
         sync_id: The ID of the sync
         config: The minute-level schedule configuration
-        auth_context: The current authentication context
+        ctx: The current authentication context
 
     Returns:
     --------
         schemas.ScheduleResponse: The schedule response with status and message
     """
     return await sync_service.update_minute_level_schedule(
-        db=db, sync_id=sync_id, cron_expression=config.cron_expression, auth_context=auth_context
+        db=db,
+        sync_id=sync_id,
+        cron_expression=config.cron_expression,
+        auth_context=ctx.auth_context,
     )
 
 
@@ -413,7 +418,7 @@
     *,
     db: AsyncSession = Depends(deps.get_db),
     sync_id: UUID,
-    auth_context: AuthContext = Depends(deps.get_auth_context),
+    ctx: ApiContext = Depends(deps.get_context),
 ) -> schemas.ScheduleResponse:
     """Pause a minute-level schedule.
 
@@ -421,14 +426,14 @@
     -----
         db: The database session
         sync_id: The ID of the sync
-        auth_context: The current authentication context
+        ctx: The current authentication context
 
     Returns:
     --------
         schemas.ScheduleResponse: The schedule response with status and message
     """
     return await sync_service.pause_minute_level_schedule(
-        db=db, sync_id=sync_id, auth_context=auth_context
+        db=db, sync_id=sync_id, auth_context=ctx.auth_context
     )
 
 
@@ -437,7 +442,7 @@
     *,
     db: AsyncSession = Depends(deps.get_db),
     sync_id: UUID,
-    auth_context: AuthContext = Depends(deps.get_auth_context),
+    ctx: ApiContext = Depends(deps.get_context),
 ) -> schemas.ScheduleResponse:
     """Resume a paused minute-level schedule.
 
@@ -445,14 +450,14 @@
     -----
         db: The database session
         sync_id: The ID of the sync
-        auth_context: The current authentication context
+        ctx: The current authentication context
 
     Returns:
     --------
         schemas.ScheduleResponse: The schedule response with status and message
     """
     return await sync_service.resume_minute_level_schedule(
-        db=db, sync_id=sync_id, auth_context=auth_context
+        db=db, sync_id=sync_id, auth_context=ctx.auth_context
     )
 
 
@@ -461,7 +466,7 @@
     *,
     db: AsyncSession = Depends(deps.get_db),
     sync_id: UUID,
-    auth_context: AuthContext = Depends(deps.get_auth_context),
+    ctx: ApiContext = Depends(deps.get_context),
 ) -> schemas.ScheduleResponse:
     """Delete a minute-level schedule.
 
@@ -469,14 +474,14 @@
     -----
         db: The database session
         sync_id: The ID of the sync
-        auth_context: The current authentication context
+        ctx: The current authentication context
 
     Returns:
     --------
         schemas.ScheduleResponse: The schedule response with status and message
     """
     return await sync_service.delete_minute_level_schedule(
-        db=db, sync_id=sync_id, auth_context=auth_context
+        db=db, sync_id=sync_id, auth_context=ctx.auth_context
     )
 
 
@@ -485,7 +490,7 @@
     *,
     db: AsyncSession = Depends(deps.get_db),
     sync_id: UUID,
-    auth_context: AuthContext = Depends(deps.get_auth_context),
+    ctx: ApiContext = Depends(deps.get_context),
 ) -> dict:
     """Get information about a minute-level schedule.
 
@@ -493,7 +498,7 @@
     -----
         db: The database session
         sync_id: The ID of the sync
-        auth_context: The current authentication context
+        ctx: The current authentication context
 
     Returns:
     --------
@@ -504,13 +509,10 @@
         404: If no minute-level schedule exists for the sync
     """
     schedule_info = await sync_service.get_minute_level_schedule_info(
-        db=db, sync_id=sync_id, auth_context=auth_context
+        db=db, sync_id=sync_id, auth_context=ctx.auth_context
     )
 
     if schedule_info is None:
         raise HTTPException(status_code=404, detail="No minute-level schedule found for this sync")
 
-    return schedule_info
-=======
-    return await sync_service.update_sync(db=db, sync_id=sync_id, sync_update=sync_update, ctx=ctx)
->>>>>>> 974c6f28
+    return schedule_info
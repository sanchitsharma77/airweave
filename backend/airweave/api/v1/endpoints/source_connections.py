"""API endpoints for managing source connections."""

from typing import List, Optional
from uuid import UUID

from fastapi import BackgroundTasks, Body, Depends, Query
from sqlalchemy.ext.asyncio import AsyncSession

from airweave import crud, schemas
from airweave.api import deps
from airweave.api.router import TrailingSlashRouter
from airweave.core.source_connection_service import source_connection_service
from airweave.core.sync_service import sync_service
from airweave.core.temporal_service import temporal_service
from airweave.db.session import get_db_context

router = TrailingSlashRouter()


@router.get("/", response_model=List[schemas.SourceConnectionListItem])
async def list_source_connections(
    *,
    db: AsyncSession = Depends(deps.get_db),
    collection: Optional[str] = Query(None, description="Filter by collection"),
    skip: int = 0,
    limit: int = 100,
    user: schemas.User = Depends(deps.get_user),
) -> List[schemas.SourceConnectionListItem]:
    """List all source connections for the current user.

    Args:
        db: The database session
        collection: The collection to filter by
        skip: The number of connections to skip
        limit: The number of connections to return
        user: The current user

    Returns:
        A list of source connection list items with essential information
    """
    if collection:
        return await source_connection_service.get_source_connections_by_collection(
            db=db,
            collection=collection,
            current_user=user,
            skip=skip,
            limit=limit,
        )

    return await source_connection_service.get_all_source_connections(
        db=db, current_user=user, skip=skip, limit=limit
    )


@router.get("/{source_connection_id}", response_model=schemas.SourceConnection)
async def get_source_connection(
    *,
    db: AsyncSession = Depends(deps.get_db),
    source_connection_id: UUID,
    show_auth_fields: bool = False,
    user: schemas.User = Depends(deps.get_user),
) -> schemas.SourceConnection:
    """Get a specific source connection by ID.

    Args:
        db: The database session
        source_connection_id: The ID of the source connection
        show_auth_fields: Whether to show the auth fields, default is False
        user: The current user

    Returns:
        The source connection
    """
    return await source_connection_service.get_source_connection(
        db=db,
        source_connection_id=source_connection_id,
        show_auth_fields=show_auth_fields,
        current_user=user,
    )


@router.post("/", response_model=schemas.SourceConnection)
async def create_source_connection(
    *,
    db: AsyncSession = Depends(deps.get_db),
    source_connection_in: schemas.SourceConnectionCreate = Body(...),
    user: schemas.User = Depends(deps.get_user),
    background_tasks: BackgroundTasks,
) -> schemas.SourceConnection:
    """Create a new source connection.

    This endpoint creates:
    1. An integration credential with the provided auth fields
    2. A collection if not provided
    3. The source connection
    4. A sync configuration and DAG
    5. A sync job if immediate execution is requested

    Args:
        db: The database session
        source_connection_in: The source connection to create
        user: The current user
        background_tasks: Background tasks for async operations

    Returns:
        The created source connection
    """
    source_connection, sync_job = await source_connection_service.create_source_connection(
        db=db, source_connection_in=source_connection_in, current_user=user
    )

    # If job was created and sync_immediately is True, start it in background
    if sync_job and source_connection_in.sync_immediately:
        async with get_db_context() as db:
            sync_dag = await sync_service.get_sync_dag(
                db=db, sync_id=source_connection.sync_id, current_user=user
            )

            # Get the sync object
            sync = await crud.sync.get(db=db, id=source_connection.sync_id, current_user=user)
            sync = schemas.Sync.model_validate(sync, from_attributes=True)
            sync_dag = schemas.SyncDag.model_validate(sync_dag, from_attributes=True)
            collection = await crud.collection.get_by_readable_id(
                db=db, readable_id=source_connection.collection, current_user=user
            )
            collection = schemas.Collection.model_validate(collection, from_attributes=True)

<<<<<<< HEAD
            background_tasks.add_task(
                sync_service.run, sync, sync_job, sync_dag, collection, source_connection, user
            )
=======
            # Check if Temporal is enabled, otherwise fall back to background tasks
            if await temporal_service.is_temporal_enabled():
                # Use Temporal workflow
                await temporal_service.run_source_connection_workflow(
                    sync=sync,
                    sync_job=sync_job,
                    sync_dag=sync_dag,
                    collection=collection,
                    source_connection=source_connection,
                    user=user,
                )
            else:
                # Fall back to background tasks
                background_tasks.add_task(
                    sync_service.run, sync, sync_job, sync_dag, collection, source_connection, user
                )
>>>>>>> 3c7bc4b4

    return source_connection


@router.put("/{source_connection_id}", response_model=schemas.SourceConnection)
async def update_source_connection(
    *,
    db: AsyncSession = Depends(deps.get_db),
    source_connection_id: UUID,
    source_connection_in: schemas.SourceConnectionUpdate = Body(...),
    user: schemas.User = Depends(deps.get_user),
) -> schemas.SourceConnection:
    """Update a source connection.

    Args:
        db: The database session
        source_connection_id: The ID of the source connection to update
        source_connection_in: The updated source connection data
        user: The current user

    Returns:
        The updated source connection
    """
    return await source_connection_service.update_source_connection(
        db=db,
        source_connection_id=source_connection_id,
        source_connection_in=source_connection_in,
        current_user=user,
    )


@router.delete("/{source_connection_id}", response_model=schemas.SourceConnection)
async def delete_source_connection(
    *,
    db: AsyncSession = Depends(deps.get_db),
    source_connection_id: UUID,
    delete_data: bool = False,
    user: schemas.User = Depends(deps.get_user),
) -> schemas.SourceConnection:
    """Delete a source connection and all related components.

    Args:
        db: The database session
        source_connection_id: The ID of the source connection to delete
        delete_data: Whether to delete the associated data in destinations
        user: The current user

    Returns:
        The deleted source connection
    """
    return await source_connection_service.delete_source_connection(
        db=db, source_connection_id=source_connection_id, current_user=user, delete_data=delete_data
    )


@router.post("/{source_connection_id}/run", response_model=schemas.SourceConnectionJob)
async def run_source_connection(
    *,
    db: AsyncSession = Depends(deps.get_db),
    source_connection_id: UUID,
    access_token: Optional[str] = Body(None, embed=True),
    user: schemas.User = Depends(deps.get_user),
    background_tasks: BackgroundTasks,
) -> schemas.SourceConnectionJob:
    """Trigger a sync run for a source connection.

    Args:
        db: The database session
        source_connection_id: The ID of the source connection to run
        access_token: Optional access token to use instead of stored credentials
        user: The current user
        background_tasks: Background tasks for async operations

    Returns:
        The created sync job
    """
    sync_job = await source_connection_service.run_source_connection(
        db=db,
        source_connection_id=source_connection_id,
        current_user=user,
        access_token=access_token,
    )

    # Start the sync job in the background
    sync = await crud.sync.get(db=db, id=sync_job.sync_id, current_user=user, with_connections=True)
    sync_dag = await sync_service.get_sync_dag(db=db, sync_id=sync_job.sync_id, current_user=user)
    source_connection = await crud.source_connection.get(
        db=db, id=source_connection_id, current_user=user
    )
    collection = await crud.collection.get_by_readable_id(
        db=db, readable_id=source_connection.readable_collection_id, current_user=user
    )

    sync = schemas.Sync.model_validate(sync, from_attributes=True)
    sync_dag = schemas.SyncDag.model_validate(sync_dag, from_attributes=True)
    collection = schemas.Collection.model_validate(collection, from_attributes=True)
    source_connection = schemas.SourceConnection.from_orm_with_collection_mapping(source_connection)

    # Check if Temporal is enabled, otherwise fall back to background tasks
    if await temporal_service.is_temporal_enabled():
        # Use Temporal workflow
        await temporal_service.run_source_connection_workflow(
            sync=sync,
            sync_job=sync_job,
            sync_dag=sync_dag,
            collection=collection,
            source_connection=source_connection,
            user=user,
            access_token=sync_job.access_token if hasattr(sync_job, "access_token") else None,
        )
    else:
        # Fall back to background tasks
        background_tasks.add_task(
            sync_service.run,
            sync,
            sync_job,
            sync_dag,
            collection,
            source_connection,
            user,
            access_token=sync_job.access_token if hasattr(sync_job, "access_token") else None,
        )

    return sync_job.to_source_connection_job(source_connection_id)


@router.get("/{source_connection_id}/jobs", response_model=List[schemas.SourceConnectionJob])
async def list_source_connection_jobs(
    *,
    db: AsyncSession = Depends(deps.get_db),
    source_connection_id: UUID,
    user: schemas.User = Depends(deps.get_user),
) -> List[schemas.SourceConnectionJob]:
    """List all sync jobs for a source connection.

    Args:
        db: The database session
        source_connection_id: The ID of the source connection
        user: The current user

    Returns:
        A list of sync jobs
    """
    return await source_connection_service.get_source_connection_jobs(
        db=db, source_connection_id=source_connection_id, current_user=user
    )


@router.get("/{source_connection_id}/jobs/{job_id}", response_model=schemas.SourceConnectionJob)
async def get_source_connection_job(
    *,
    db: AsyncSession = Depends(deps.get_db),
    source_connection_id: UUID,
    job_id: UUID,
    user: schemas.User = Depends(deps.get_user),
) -> schemas.SourceConnectionJob:
    """Get a specific sync job for a source connection.

    Args:
        db: The database session
        source_connection_id: The ID of the source connection
        job_id: The ID of the sync job
        user: The current user

    Returns:
        The sync job
    """
    tmp = await source_connection_service.get_source_connection_job(
        db=db, source_connection_id=source_connection_id, job_id=job_id, current_user=user
    )
    return tmp


@router.get("/{source_short_name}/oauth2_url", response_model=schemas.OAuth2AuthUrl)
async def get_oauth2_authorization_url(
    *,
    source_short_name: str,
    client_id: Optional[str] = None,
) -> schemas.OAuth2AuthUrl:
    """Get the OAuth2 authorization URL for a source.

    Args:
        source_short_name: The short name of the source
        client_id: The OAuth2 client ID

    Returns:
        The OAuth2 authorization URL
    """
    return await source_connection_service.get_oauth2_authorization_url(
        source_short_name=source_short_name, client_id=client_id
    )


@router.post(
    "/{source_short_name}/code_to_token_credentials",
    response_model=schemas.IntegrationCredentialInDB,
)
async def create_credentials_from_authorization_code(
    *,
    db: AsyncSession = Depends(deps.get_db),
    source_short_name: str,
    code: str = Query(..., description="The authorization code to exchange"),
    credential_name: Optional[str] = Body(None),
    credential_description: Optional[str] = Body(None),
    client_id: Optional[str] = Body(None),
    client_secret: Optional[str] = Body(None),
    user: schemas.User = Depends(deps.get_user),
) -> schemas.IntegrationCredentialInDB:
    """Exchange OAuth2 code for a token and create integration credentials.

    This endpoint:
    1. Exchanges the authorization code for a token
    2. Creates and stores integration credentials with the token
    3. Returns the created credential

    Args:
        db: The database session
        source_short_name: The short name of the source
        code: The authorization code to exchange
        credential_name: Optional custom name for the credential
        credential_description: Optional description for the credential
        client_id: Optional client ID to override the default
        client_secret: Optional client secret to override the default
        user: The current user

    Returns:
        The created integration credential
    """
    return await source_connection_service.create_credential_from_oauth2_code(
        db=db,
        source_short_name=source_short_name,
        code=code,
        credential_name=credential_name,
        credential_description=credential_description,
        client_id=client_id,
        client_secret=client_secret,
        current_user=user,
    )<|MERGE_RESOLUTION|>--- conflicted
+++ resolved
@@ -125,11 +125,6 @@
             )
             collection = schemas.Collection.model_validate(collection, from_attributes=True)
 
-<<<<<<< HEAD
-            background_tasks.add_task(
-                sync_service.run, sync, sync_job, sync_dag, collection, source_connection, user
-            )
-=======
             # Check if Temporal is enabled, otherwise fall back to background tasks
             if await temporal_service.is_temporal_enabled():
                 # Use Temporal workflow
@@ -146,7 +141,6 @@
                 background_tasks.add_task(
                     sync_service.run, sync, sync_job, sync_dag, collection, source_connection, user
                 )
->>>>>>> 3c7bc4b4
 
     return source_connection
 

---
title: "Onedrive"
description: "Onedrive integration with Airweave"
---

{/* AUTO-GENERATED CONTENT START */}



<div className="connector-header">
  <img src="icon.svg" alt="Onedrive logo" width="72" height="72" className="connector-icon" />
  <div className="connector-info">
    <h1>Onedrive</h1>
    <p>Connect your Onedrive data to Airweave</p>
  </div>
</div>

## Overview

The Onedrive connector allows you to sync data from Onedrive into Airweave, making it available for search and retrieval by your agents.

## Configuration


### OneDriveSource

OneDrive source implementation using Microsoft Graph API.


<Card
  title="View Source Code"
  icon="brands github"
  href="https://github.com/airweave-ai/airweave/tree/main/backend/airweave/platform/sources/onedrive.py"
>
  Explore the Onedrive connector implementation
</Card>

### Authentication

This connector uses **OAuth 2.0 with refresh token**.

<Card
  title="Authentication Configuration"
  className="auth-config-card"
  style={{ backgroundColor: 'rgba(0, 0, 0, 0.1)', padding: '16px', marginBottom: '24px' }}
>

OneDrive authentication credentials schema.
<ParamField
  path="refresh_token"
  type="str"
  required={true}
>
  The refresh token for your OneDrive app.
</ParamField>
<ParamField
  path="access_token"
  type="str"
  required={true}
>
  The access token for your OneDrive app.
</ParamField>
</Card>


## Entities

The following data models are available for this connector:

<Accordion title="OneDriveDriveEntity">

Schema for a OneDrive Drive object.

The inherited entity_id stores the drive's unique ID. Additional key fields come
from the Microsoft Graph drive resource.

| Field | Type | Description |
|-------|------|-------------|
| drive_type | Optional[str] | Describes the type of drive represented by this resource (e.g., personal, business, documentLibrary). |
| owner | Optional[Dict[str, Any]] | Information about the user or application that owns this drive. |
| quota | Optional[Dict[str, Any]] | Quota information for the drive |
| created_at | Optional[datetime] | Datetime when the drive was created (from createdDateTime). |
| updated_at | Optional[datetime] | Datetime when the drive was last modified (from lastModifiedDateTime). |

</Accordion>
<<<<<<< HEAD

<Accordion title="OneDriveDriveItemEntity">

Schema for a OneDrive DriveItem object (file or folder).

Inherits from FileEntity to support file processing capabilities.

| Field | Type | Description |
|-------|------|-------------|
| name | Optional[str] | The name of the item (folder or file). |
| description | Optional[str] | Description of the item (if available). |
| etag | Optional[str] | An eTag for the content of the item. Used for change tracking. |
| ctag | Optional[str] | A cTag for the content of the item. Used for internal sync. |
| created_at | Optional[datetime] | Datetime when the item was created (from createdDateTime). |
| updated_at | Optional[datetime] | Datetime when the item was last modified (from lastModifiedDateTime). |
| size | Optional[int] | Size of the item in bytes. |
| web_url | Optional[str] | URL that displays the resource in the browser. |
| file | Optional[Dict[str, Any]] | File metadata if the item is a file (e.g., mimeType, hashes). |
| folder | Optional[Dict[str, Any]] | Folder metadata if the item is a folder (e.g., childCount). |
| parent_reference | Optional[Dict[str, Any]] | Information about the parent of this item, such as driveId or parent folder path. |

</Accordion>
=======
>>>>>>> 97667d9b




{/* AUTO-GENERATED CONTENT END */}<|MERGE_RESOLUTION|>--- conflicted
+++ resolved
@@ -24,6 +24,7 @@
 
 ### OneDriveSource
 
+OneDrive source implementation using Microsoft Graph API.
 OneDrive source implementation using Microsoft Graph API.
 
 
@@ -61,6 +62,28 @@
   The access token for your OneDrive app.
 </ParamField>
 </Card>
+<Card
+  title="Authentication Configuration"
+  className="auth-config-card"
+  style={{ backgroundColor: 'rgba(0, 0, 0, 0.1)', padding: '16px', marginBottom: '24px' }}
+>
+
+OneDrive authentication credentials schema.
+<ParamField
+  path="refresh_token"
+  type="str"
+  required={true}
+>
+  The refresh token for your OneDrive app.
+</ParamField>
+<ParamField
+  path="access_token"
+  type="str"
+  required={true}
+>
+  The access token for your OneDrive app.
+</ParamField>
+</Card>
 
 
 ## Entities
@@ -73,9 +96,11 @@
 
 The inherited entity_id stores the drive's unique ID. Additional key fields come
 from the Microsoft Graph drive resource.
+from the Microsoft Graph drive resource.
 
 | Field | Type | Description |
 |-------|------|-------------|
+| drive_type | Optional[str] | Describes the type of drive represented by this resource (e.g., personal, business, documentLibrary). |
 | drive_type | Optional[str] | Describes the type of drive represented by this resource (e.g., personal, business, documentLibrary). |
 | owner | Optional[Dict[str, Any]] | Information about the user or application that owns this drive. |
 | quota | Optional[Dict[str, Any]] | Quota information for the drive |
@@ -83,7 +108,6 @@
 | updated_at | Optional[datetime] | Datetime when the drive was last modified (from lastModifiedDateTime). |
 
 </Accordion>
-<<<<<<< HEAD
 
 <Accordion title="OneDriveDriveItemEntity">
 
@@ -106,8 +130,6 @@
 | parent_reference | Optional[Dict[str, Any]] | Information about the parent of this item, such as driveId or parent folder path. |
 
 </Accordion>
-=======
->>>>>>> 97667d9b
 
 
 
